﻿using System;
using System.Collections;
using System.Collections.Generic;
using System.IO;
using System.Linq;
using IllusionPlugin;
using UnityEngine;
using UnityEngine.SceneManagement;

namespace CustomAvatar
{
	public class Plugin : IPlugin
	{
		private const string CustomAvatarsPath = "CustomAvatars";
		private const string FirstPersonEnabledKey = "avatarFirstPerson";
		private const string PreviousAvatarKey = "previousAvatar";
		
		private bool _init;
		private bool _firstPersonEnabled;
<<<<<<< HEAD
		private AvatarUI _avatarUI;

		private WaitForSecondsRealtime _sceneLoadWait = new WaitForSecondsRealtime(0.1f);
=======

		private GameScenesManager _scenesManager;
>>>>>>> 16425ae1
		
		public Plugin()
		{
			Instance = this;
		}

		public event Action<bool> FirstPersonEnabledChanged;

		public static Plugin Instance { get; private set; }
		public AvatarLoader AvatarLoader { get; private set; }
		public PlayerAvatarManager PlayerAvatarManager { get; private set; }

		public bool FirstPersonEnabled
		{
			get { return _firstPersonEnabled; }
			set
			{
				if (_firstPersonEnabled == value) return;

				_firstPersonEnabled = value;

				if (value)
				{
					PlayerPrefs.SetInt(FirstPersonEnabledKey, 0);
				}
				else
				{
					PlayerPrefs.DeleteKey(FirstPersonEnabledKey);
				}

				if (FirstPersonEnabledChanged != null)
				{
					FirstPersonEnabledChanged(value);
				}
			}
		}

		public string Name
		{
			get { return "Custom Avatars Plugin"; }
		}

		public string Version
		{
			get { return "3.1.3-beta"; }
		}

		public static void Log(object message)
		{
			string fullMsg = $"[{DateTime.Now:yyyy-MM-dd HH:mm:ss.FFF}] [CustomAvatarsPlugin] {message}";

			Debug.Log(fullMsg);
			File.AppendAllText("CustomAvatarsPlugin-log.txt", fullMsg + Environment.NewLine);
		}

		public void OnApplicationStart()
		{
			if (_init) return;
			_init = true;
			
			File.WriteAllText("CustomAvatarsPlugin-log.txt", string.Empty);
			
			AvatarLoader = new AvatarLoader(CustomAvatarsPath, AvatarsLoaded);
			_avatarUI = new AvatarUI();
			
			FirstPersonEnabled = PlayerPrefs.HasKey(FirstPersonEnabledKey);
			SceneManager.sceneLoaded += SceneManagerOnSceneLoaded;
		}

		public void OnApplicationQuit()
		{
			SceneManager.sceneLoaded -= SceneManagerOnSceneLoaded;

			if (PlayerAvatarManager == null) return;
			PlayerAvatarManager.AvatarChanged -= PlayerAvatarManagerOnAvatarChanged;

			if (_scenesManager != null)
				_scenesManager.transitionDidFinishEvent -= SceneTransitionDidFinish;
		}

		private void AvatarsLoaded(IReadOnlyList<CustomAvatar> loadedAvatars)
		{
			if (loadedAvatars.Count == 0)
			{
				Log("No custom avatars found in path " + Path.GetFullPath(CustomAvatarsPath));
				return;
			}

			var previousAvatarPath = PlayerPrefs.GetString(PreviousAvatarKey, null);
			var previousAvatar = AvatarLoader.Avatars.FirstOrDefault(x => x.FullPath == previousAvatarPath);
			
			PlayerAvatarManager = new PlayerAvatarManager(AvatarLoader, previousAvatar);
			PlayerAvatarManager.AvatarChanged += PlayerAvatarManagerOnAvatarChanged;
		}

		private void SceneManagerOnSceneLoaded(Scene newScene, LoadSceneMode mode)
		{
			if (_scenesManager == null)
			{
				_scenesManager = Resources.FindObjectsOfTypeAll<GameScenesManager>().FirstOrDefault();

				if (_scenesManager != null)
					_scenesManager.transitionDidFinishEvent += SceneTransitionDidFinish;
			}
		}

		private void SceneTransitionDidFinish()
		{
			Camera mainCamera = Camera.main;

			SetCameraCullingMask(mainCamera);
		}

		private void PlayerAvatarManagerOnAvatarChanged(CustomAvatar newAvatar)
		{
			PlayerPrefs.SetString(PreviousAvatarKey, newAvatar.FullPath);
		}

		public void OnUpdate()
		{
			if (Input.GetKeyDown(KeyCode.PageUp))
			{
				if (PlayerAvatarManager == null) return;
				PlayerAvatarManager.SwitchToNextAvatar();
			}
			else if (Input.GetKeyDown(KeyCode.PageDown))
			{
				if (PlayerAvatarManager == null) return;
				PlayerAvatarManager.SwitchToPreviousAvatar();
			}
			else if (Input.GetKeyDown(KeyCode.Home))
			{
				FirstPersonEnabled = !FirstPersonEnabled;
			}
		}

		private void SetCameraCullingMask(Camera camera)
		{
			Log("Adding third person culling mask to " + camera.name);

			camera.cullingMask &= ~(1 << AvatarLayers.OnlyInThirdPerson);
			camera.cullingMask |= 1 << AvatarLayers.OnlyInFirstPerson;
		}

		public void OnFixedUpdate()
		{
		}

		public void OnLevelWasInitialized(int level)
		{
		}

		public void OnLevelWasLoaded(int level)
		{
		}
	}
}<|MERGE_RESOLUTION|>--- conflicted
+++ resolved
@@ -17,14 +17,10 @@
 		
 		private bool _init;
 		private bool _firstPersonEnabled;
-<<<<<<< HEAD
 		private AvatarUI _avatarUI;
 
 		private WaitForSecondsRealtime _sceneLoadWait = new WaitForSecondsRealtime(0.1f);
-=======
 
-		private GameScenesManager _scenesManager;
->>>>>>> 16425ae1
 		
 		public Plugin()
 		{
